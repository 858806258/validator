--- conflicted
+++ resolved
@@ -83,15 +83,9 @@
 	// Output:
 	// Street cannot be empty.
 	// Invalid due to fields:
-<<<<<<< HEAD
-	//	 - Address.Street ([zero value])
-	//	 - Age ([less than min])
-	//	 - Email ([regular expression mismatch])
-=======
 	//	 - Age (less than min)
 	//	 - Email (regular expression mismatch)
 	//	 - Address.Street (zero value)
->>>>>>> f3722ca4
 }
 
 // This example shows how to use the Valid helper
